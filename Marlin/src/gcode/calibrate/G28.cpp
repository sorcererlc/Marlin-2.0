/**
 * Marlin 3D Printer Firmware
 * Copyright (C) 2019 MarlinFirmware [https://github.com/MarlinFirmware/Marlin]
 *
 * Based on Sprinter and grbl.
 * Copyright (C) 2011 Camiel Gubbels / Erik van der Zalm
 *
 * This program is free software: you can redistribute it and/or modify
 * it under the terms of the GNU General Public License as published by
 * the Free Software Foundation, either version 3 of the License, or
 * (at your option) any later version.
 *
 * This program is distributed in the hope that it will be useful,
 * but WITHOUT ANY WARRANTY; without even the implied warranty of
 * MERCHANTABILITY or FITNESS FOR A PARTICULAR PURPOSE.  See the
 * GNU General Public License for more details.
 *
 * You should have received a copy of the GNU General Public License
 * along with this program.  If not, see <http://www.gnu.org/licenses/>.
 *
 */

#include "../../inc/MarlinConfig.h"

#include "../gcode.h"

#include "../../module/stepper.h"
#include "../../module/endstops.h"

#if HOTENDS > 1
  #include "../../module/tool_change.h"
#endif

#if HAS_LEVELING
  #include "../../feature/bedlevel/bedlevel.h"
#endif

#if ENABLED(SENSORLESS_HOMING)
  #include "../../feature/tmc_util.h"
#endif

#if HOMING_Z_WITH_PROBE || ENABLED(BLTOUCH)
  #include "../../module/probe.h"
#endif

#if ENABLED(BLTOUCH)
  #include "../../feature/bltouch.h"
#endif

#include "../../lcd/ultralcd.h"

#if HAS_DRIVER(L6470)                         // set L6470 absolute position registers to counts
  #include "../../libs/L6470/L6470_Marlin.h"
#endif

#define DEBUG_OUT ENABLED(DEBUG_LEVELING_FEATURE)
#include "../../core/debug_out.h"

#if ENABLED(QUICK_HOME)

  static void quick_home_xy() {

    // Pretend the current position is 0,0
    current_position[X_AXIS] = current_position[Y_AXIS] = 0.0;
    sync_plan_position();

    const int x_axis_home_dir =
      #if ENABLED(DUAL_X_CARRIAGE)
        x_home_dir(active_extruder)
      #else
        home_dir(X_AXIS)
      #endif
    ;

    const float mlx = max_length(X_AXIS),
                mly = max_length(Y_AXIS),
                mlratio = mlx > mly ? mly / mlx : mlx / mly,
                fr_mm_s = MIN(homing_feedrate(X_AXIS), homing_feedrate(Y_AXIS)) * SQRT(sq(mlratio) + 1.0);

    #if ENABLED(SENSORLESS_HOMING)
      sensorless_t stealth_states { false, false, false, false, false, false, false };
      stealth_states.x = tmc_enable_stallguard(stepperX);
      stealth_states.y = tmc_enable_stallguard(stepperY);
      #if AXIS_HAS_STALLGUARD(X2)
        stealth_states.x2 = tmc_enable_stallguard(stepperX2);
      #endif
      #if AXIS_HAS_STALLGUARD(Y2)
        stealth_states.y2 = tmc_enable_stallguard(stepperY2);
      #endif
    #endif

    do_blocking_move_to_xy(1.5 * mlx * x_axis_home_dir, 1.5 * mly * home_dir(Y_AXIS), fr_mm_s);

    endstops.validate_homing_move();

    current_position[X_AXIS] = current_position[Y_AXIS] = 0.0;

    #if ENABLED(SENSORLESS_HOMING)
      tmc_disable_stallguard(stepperX, stealth_states.x);
      tmc_disable_stallguard(stepperY, stealth_states.y);
      #if AXIS_HAS_STALLGUARD(X2)
        tmc_disable_stallguard(stepperX2, stealth_states.x2);
      #endif
      #if AXIS_HAS_STALLGUARD(Y2)
        tmc_disable_stallguard(stepperY2, stealth_states.y2);
      #endif
    #endif
  }

#endif // QUICK_HOME

#if ENABLED(Z_SAFE_HOMING)

  inline void home_z_safely() {

    // Disallow Z homing if X or Y are unknown
    if (!TEST(axis_known_position, X_AXIS) || !TEST(axis_known_position, Y_AXIS)) {
      LCD_MESSAGEPGM(MSG_ERR_Z_HOMING);
      SERIAL_ECHO_MSG(MSG_ERR_Z_HOMING);
      return;
    }

    if (DEBUGGING(LEVELING)) DEBUG_ECHOLNPGM("Z_SAFE_HOMING >>>");

    sync_plan_position();

    /**
     * Move the Z probe (or just the nozzle) to the safe homing point
     */
    destination[X_AXIS] = Z_SAFE_HOMING_X_POINT;
    destination[Y_AXIS] = Z_SAFE_HOMING_Y_POINT;
    destination[Z_AXIS] = current_position[Z_AXIS]; // Z is already at the right height

    #if HOMING_Z_WITH_PROBE
      destination[X_AXIS] -= X_PROBE_OFFSET_FROM_EXTRUDER;
      destination[Y_AXIS] -= Y_PROBE_OFFSET_FROM_EXTRUDER;
    #endif

    if (position_is_reachable(destination[X_AXIS], destination[Y_AXIS])) {

      if (DEBUGGING(LEVELING)) DEBUG_POS("Z_SAFE_HOMING", destination);

      // This causes the carriage on Dual X to unpark
      #if ENABLED(DUAL_X_CARRIAGE)
        active_extruder_parked = false;
      #endif

      #if ENABLED(SENSORLESS_HOMING)
        safe_delay(500); // Short delay needed to settle
      #endif

      do_blocking_move_to_xy(destination[X_AXIS], destination[Y_AXIS]);
      homeaxis(Z_AXIS);
    }
    else {
      LCD_MESSAGEPGM(MSG_ZPROBE_OUT);
      SERIAL_ECHO_MSG(MSG_ZPROBE_OUT);
    }

    if (DEBUGGING(LEVELING)) DEBUG_ECHOLNPGM("<<< Z_SAFE_HOMING");
  }

#endif // Z_SAFE_HOMING

/**
 * G28: Home all axes according to settings
 *
 * Parameters
 *
 *  None  Home to all axes with no parameters.
 *        With QUICK_HOME enabled XY will home together, then Z.
 *
 *  O   Home only if position is unknown
 *
 *  Rn  Raise by n mm/inches before homing
 *
 * Cartesian/SCARA parameters
 *
 *  X   Home to the X endstop
 *  Y   Home to the Y endstop
 *  Z   Home to the Z endstop
 *
 */
void GcodeSuite::G28(const bool always_home_all) {
  if (DEBUGGING(LEVELING)) {
    DEBUG_ECHOLNPGM(">>> G28");
    log_machine_info();
  }

  #if ENABLED(DUAL_X_CARRIAGE)
    bool IDEX_saved_duplication_state = extruder_duplication_enabled;
    DualXMode IDEX_saved_mode = dual_x_carriage_mode;
  #endif

  #if ENABLED(MARLIN_DEV_MODE)
    if (parser.seen('S')) {
      LOOP_XYZ(a) set_axis_is_at_home((AxisEnum)a);
      sync_plan_position();
      SERIAL_ECHOLNPGM("Simulated Homing");
      report_current_position();
      if (DEBUGGING(LEVELING)) DEBUG_ECHOLNPGM("<<< G28");
      return;
    }
  #endif

  if (parser.boolval('O')) {
    if (
      #if ENABLED(HOME_AFTER_DEACTIVATE)
        all_axes_known()  // homing needed anytime steppers deactivate
      #else
        all_axes_homed()  // homing needed only if never homed
      #endif
    ) {
      if (DEBUGGING(LEVELING)) DEBUG_ECHOLNPGM("> homing not needed, skip\n<<< G28");
      return;
    }
  }

  // Wait for planner moves to finish!
  planner.synchronize();

  // Disable the leveling matrix before homing
  #if HAS_LEVELING

    // Cancel the active G29 session
    #if ENABLED(PROBE_MANUALLY)
      g29_in_progress = false;
    #endif

    #if ENABLED(RESTORE_LEVELING_AFTER_G28)
      const bool leveling_was_active = planner.leveling_active;
    #endif
    set_bed_leveling_enabled(false);
  #endif

  #if ENABLED(CNC_WORKSPACE_PLANES)
    workspace_plane = PLANE_XY;
  #endif

  #if ENABLED(BLTOUCH)
    bltouch.init();
  #endif

  // Always home with tool 0 active
  #if HOTENDS > 1
    #if DISABLED(DELTA) || ENABLED(DELTA_HOME_TO_SAFE_ZONE)
      const uint8_t old_tool_index = active_extruder;
    #endif
    tool_change(0, 0, true);
  #endif

  #if HAS_DUPLICATION_MODE
    extruder_duplication_enabled = false;
  #endif

  setup_for_endstop_or_probe_move();

  endstops.enable(true); // Enable endstops for next homing move

  #if ENABLED(DELTA)

    home_delta();
    UNUSED(always_home_all);

  #else // NOT DELTA

    const bool homeX = always_home_all || parser.seen('X'),
               homeY = always_home_all || parser.seen('Y'),
               homeZ = always_home_all || parser.seen('Z'),
               home_all = (!homeX && !homeY && !homeZ) || (homeX && homeY && homeZ),
               doX = home_all || homeX,
               doY = home_all || homeY,
               doZ = home_all || homeZ;

    set_destination_from_current();

    #if Z_HOME_DIR > 0  // If homing away from BED do Z first

      if (doZ) homeaxis(Z_AXIS);

    #endif

    const float z_homing_height = (
      #if ENABLED(UNKNOWN_Z_NO_RAISE)
        !TEST(axis_known_position, Z_AXIS) ? 0 :
      #endif
          (parser.seenval('R') ? parser.value_linear_units() : Z_HOMING_HEIGHT)
    );

    if (z_homing_height && (doX || doY)) {
      // Raise Z before homing any other axes and z is not already high enough (never lower z)
      destination[Z_AXIS] = z_homing_height;
      if (destination[Z_AXIS] > current_position[Z_AXIS]) {
        if (DEBUGGING(LEVELING)) DEBUG_ECHOLNPAIR("Raise Z (before homing) to ", destination[Z_AXIS]);
        do_blocking_move_to_z(destination[Z_AXIS]);
      }
    }

    #if ENABLED(QUICK_HOME)

      if (doX && doY) quick_home_xy();

    #endif

    // Home Y (before X)
    #if ENABLED(HOME_Y_BEFORE_X)

      if (doY
        #if ENABLED(CODEPENDENT_XY_HOMING)
          || doX
        #endif
      ) homeaxis(Y_AXIS);

    #endif

    // Home X
    if (doX
      #if ENABLED(CODEPENDENT_XY_HOMING) && DISABLED(HOME_Y_BEFORE_X)
        || doY
      #endif
    ) {

      #if ENABLED(DUAL_X_CARRIAGE)

        // Always home the 2nd (right) extruder first
        active_extruder = 1;
        homeaxis(X_AXIS);

        // Remember this extruder's position for later tool change
        inactive_extruder_x_pos = current_position[X_AXIS];

        // Home the 1st (left) extruder
        active_extruder = 0;
        homeaxis(X_AXIS);

        // Consider the active extruder to be parked
        COPY(raised_parked_position, current_position);
        delayed_move_time = 0;
        active_extruder_parked = true;

      #else

        homeaxis(X_AXIS);

      #endif
    }

    // Home Y (after X)
    #if DISABLED(HOME_Y_BEFORE_X)
      if (doY) homeaxis(Y_AXIS);
    #endif

    // Home Z last if homing towards the bed
    #if Z_HOME_DIR < 0
      if (doZ) {
        #if ENABLED(Z_SAFE_HOMING)
          home_z_safely();
        #else
          homeaxis(Z_AXIS);
        #endif

        #if HOMING_Z_WITH_PROBE && defined(Z_AFTER_PROBING)
          move_z_after_probing();
        #endif

      } // doZ
    #endif // Z_HOME_DIR < 0

    sync_plan_position();

  #endif // !DELTA (G28)

  /**
   * Preserve DXC mode across a G28 for IDEX printers in DXC_DUPLICATION_MODE.
   * This is important because it lets a user use the LCD Panel to set an IDEX Duplication mode, and
   * then print a standard GCode file that contains a single print that does a G28 and has no other
   * IDEX specific commands in it.
   */
  #if ENABLED(DUAL_X_CARRIAGE)

    if (dxc_is_duplicating()) {

      // Always home the 2nd (right) extruder first
      active_extruder = 1;
      homeaxis(X_AXIS);

      // Remember this extruder's position for later tool change
      inactive_extruder_x_pos = current_position[X_AXIS];

      // Home the 1st (left) extruder
      active_extruder = 0;
      homeaxis(X_AXIS);

      // Consider the active extruder to be parked
      COPY(raised_parked_position, current_position);
      delayed_move_time = 0;
      active_extruder_parked = true;
      extruder_duplication_enabled = IDEX_saved_duplication_state;
      extruder_duplication_enabled = false;

      dual_x_carriage_mode         = IDEX_saved_mode;
      stepper.set_directions();
    }

  #endif // DUAL_X_CARRIAGE

  #ifdef HOMING_BACKOFF_MM
    endstops.enable(false);
    constexpr float endstop_backoff[XYZ] = HOMING_BACKOFF_MM;
    const float backoff_x = doX ? ABS(endstop_backoff[X_AXIS]) * (X_HOME_DIR) : 0,
                backoff_y = doY ? ABS(endstop_backoff[Y_AXIS]) * (Y_HOME_DIR) : 0,
                backoff_z = doZ ? ABS(endstop_backoff[Z_AXIS]) * (Z_HOME_DIR) : 0;
    if (backoff_z) do_blocking_move_to_z(current_position[Z_AXIS] - backoff_z);
    if (backoff_x || backoff_y) do_blocking_move_to_xy(current_position[X_AXIS] - backoff_x, current_position[Y_AXIS] - backoff_y);
  #endif
  endstops.not_homing();

  #if BOTH(DELTA, DELTA_HOME_TO_SAFE_ZONE)
    // move to a height where we can use the full xy-area
    do_blocking_move_to_z(delta_clip_start_height);
  #endif

  #if HAS_LEVELING && ENABLED(RESTORE_LEVELING_AFTER_G28)
    set_bed_leveling_enabled(leveling_was_active);
  #endif

  clean_up_after_endstop_or_probe_move();

  // Restore the active tool after homing
  #if HOTENDS > 1 && (DISABLED(DELTA) || ENABLED(DELTA_HOME_TO_SAFE_ZONE))
<<<<<<< HEAD
    #if ENABLED(PARKING_EXTRUDER) || ENABLED(DUAL_X_CARRIAGE)
=======
    #if EITHER(PARKING_EXTRUDER, DUAL_X_CARRIAGE)
>>>>>>> bdfffee0
      #define NO_FETCH false // fetch the previous toolhead
    #else
      #define NO_FETCH true
    #endif
    tool_change(old_tool_index, 0, NO_FETCH);
  #endif

  ui.refresh();

  report_current_position();
  #if ENABLED(NANODLP_Z_SYNC)
    #if ENABLED(NANODLP_ALL_AXIS)
      #define _HOME_SYNC true       // For any axis, output sync text.
    #else
      #define _HOME_SYNC doZ        // Only for Z-axis
    #endif
    if (_HOME_SYNC)
      SERIAL_ECHOLNPGM(MSG_Z_MOVE_COMP);
  #endif

  if (DEBUGGING(LEVELING)) DEBUG_ECHOLNPGM("<<< G28");

  #if HAS_DRIVER(L6470)
    // Set L6470 absolute position registers to counts
    for (uint8_t j = 1; j <= L6470::chain[0]; j++) {
      const uint8_t cv = L6470::chain[j];
      L6470.set_param(cv, L6470_ABS_POS, stepper.position((AxisEnum)L6470.axis_xref[cv]));
    }
  #endif
}<|MERGE_RESOLUTION|>--- conflicted
+++ resolved
@@ -428,11 +428,7 @@
 
   // Restore the active tool after homing
   #if HOTENDS > 1 && (DISABLED(DELTA) || ENABLED(DELTA_HOME_TO_SAFE_ZONE))
-<<<<<<< HEAD
-    #if ENABLED(PARKING_EXTRUDER) || ENABLED(DUAL_X_CARRIAGE)
-=======
     #if EITHER(PARKING_EXTRUDER, DUAL_X_CARRIAGE)
->>>>>>> bdfffee0
       #define NO_FETCH false // fetch the previous toolhead
     #else
       #define NO_FETCH true
