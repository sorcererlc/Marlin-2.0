--- conflicted
+++ resolved
@@ -357,17 +357,15 @@
 // ==> REMEMBER TO INSTALL U8glib to your ARDUINO library folder: http://code.google.com/p/u8glib/wiki/u8glib
 //#define REPRAP_DISCOUNT_FULL_GRAPHIC_SMART_CONTROLLER
 
-<<<<<<< HEAD
+// The RepRapWorld REPRAPWORLD_KEYPAD v1.1
+// http://reprapworld.com/?products_details&products_id=202&cPath=1591_1626
+//#define REPRAPWORLD_KEYPAD
+//#define REPRAPWORLD_KEYPAD_MOVE_STEP 10.0 // how much should be moved when a key is pressed, eg 10.0 means 10mm per click
+
 // The Elefu RA Board Control Panel
 // http://www.elefu.com/index.php?route=product/product&product_id=53
 // REMEMBER TO INSTALL LiquidCrystal_I2C.h in your ARUDINO library folder: https://github.com/kiyoshigawa/LiquidCrystal_I2C
 //#define RA_CONTROL_PANEL
-=======
-// The RepRapWorld REPRAPWORLD_KEYPAD v1.1
-// http://reprapworld.com/?products_details&products_id=202&cPath=1591_1626
-//#define REPRAPWORLD_KEYPAD
-//#define REPRAPWORLD_KEYPAD_MOVE_STEP 10.0 // how much should be moved when a key is pressed, eg 10.0 means 10mm per click
->>>>>>> 3dea417c
 
 //automatic expansion
 #if defined (REPRAP_DISCOUNT_FULL_GRAPHIC_SMART_CONTROLLER)
@@ -380,20 +378,16 @@
  #define ULTIPANEL
  #define NEWPANEL
 #endif
-<<<<<<< HEAD
-
+
+#if defined(REPRAPWORLD_KEYPAD)
+  #define NEWPANEL
+  #define ULTIPANEL
+#endif
 #if defined(RA_CONTROL_PANEL)
  #define ULTIPANEL
  #define NEWPANEL
  #define LCD_I2C_TYPE_PCA8574
  #define LCD_I2C_ADDRESS 0x27   // I2C Address of the port expander
-#endif
-=======
->>>>>>> 3dea417c
-
-#if defined(REPRAPWORLD_KEYPAD)
-  #define NEWPANEL
-  #define ULTIPANEL
 #endif
 
 //I2C PANELS
